--- conflicted
+++ resolved
@@ -25,21 +25,6 @@
 	"k8s.io/klog/v2"
 )
 
-<<<<<<< HEAD
-const (
-	// the minimum number of seats a request must occupy
-	minimumSeats = 1
-
-	// the maximum number of seats a request can occupy
-	//
-	// NOTE: work_estimate_seats_samples metric uses the value of maximumSeats
-	// as the upper bound, so when we change maximumSeats we should also
-	// update the buckets of the metric.
-	maximumSeats = 10
-)
-
-=======
->>>>>>> d2b22ad6
 // WorkEstimate carries three of the four parameters that determine the work in a request.
 // The fourth parameter is the duration of the initial phase of execution.
 type WorkEstimate struct {
