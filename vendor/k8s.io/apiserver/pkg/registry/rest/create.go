/*
Copyright 2014 The Kubernetes Authors.

Licensed under the Apache License, Version 2.0 (the "License");
you may not use this file except in compliance with the License.
You may obtain a copy of the License at

    http://www.apache.org/licenses/LICENSE-2.0

Unless required by applicable law or agreed to in writing, software
distributed under the License is distributed on an "AS IS" BASIS,
WITHOUT WARRANTIES OR CONDITIONS OF ANY KIND, either express or implied.
See the License for the specific language governing permissions and
limitations under the License.
*/

package rest

import (
	"context"
	"fmt"

	"k8s.io/apimachinery/pkg/api/errors"
	"k8s.io/apimachinery/pkg/api/meta"
	genericvalidation "k8s.io/apimachinery/pkg/api/validation"
	"k8s.io/apimachinery/pkg/api/validation/path"
	metav1 "k8s.io/apimachinery/pkg/apis/meta/v1"
	"k8s.io/apimachinery/pkg/runtime"
	"k8s.io/apimachinery/pkg/runtime/schema"
	"k8s.io/apimachinery/pkg/util/validation/field"
	"k8s.io/apiserver/pkg/admission"
	genericapirequest "k8s.io/apiserver/pkg/endpoints/request"
	"k8s.io/apiserver/pkg/features"
	"k8s.io/apiserver/pkg/storage/names"
	utilfeature "k8s.io/apiserver/pkg/util/feature"
	"k8s.io/apiserver/pkg/warning"
)

// RESTCreateStrategy defines the minimum validation, accepted input, and
// name generation behavior to create an object that follows Kubernetes
// API conventions.
type RESTCreateStrategy interface {
	runtime.ObjectTyper
	// The name generator is used when the standard GenerateName field is set.
	// The NameGenerator will be invoked prior to validation.
	names.NameGenerator

	// NamespaceScoped returns true if the object must be within a namespace.
	NamespaceScoped() bool
	// PrepareForCreate is invoked on create before validation to normalize
	// the object.  For example: remove fields that are not to be persisted,
	// sort order-insensitive list fields, etc.  This should not remove fields
	// whose presence would be considered a validation error.
	//
	// Often implemented as a type check and an initailization or clearing of
	// status. Clear the status because status changes are internal. External
	// callers of an api (users) should not be setting an initial status on
	// newly created objects.
	PrepareForCreate(ctx context.Context, obj runtime.Object)
	// Validate returns an ErrorList with validation errors or nil.  Validate
	// is invoked after default fields in the object have been filled in
	// before the object is persisted.  This method should not mutate the
	// object.
	Validate(ctx context.Context, obj runtime.Object) field.ErrorList
	// WarningsOnCreate returns warnings to the client performing a create.
	// WarningsOnCreate is invoked after default fields in the object have been filled in
	// and after Validate has passed, before Canonicalize is called, and the object is persisted.
	// This method must not mutate the object.
	//
	// Be brief; limit warnings to 120 characters if possible.
	// Don't include a "Warning:" prefix in the message (that is added by clients on output).
	// Warnings returned about a specific field should be formatted as "path.to.field: message".
	// For example: `spec.imagePullSecrets[0].name: invalid empty name ""`
	//
	// Use warning messages to describe problems the client making the API request should correct or be aware of.
	// For example:
	// - use of deprecated fields/labels/annotations that will stop working in a future release
	// - use of obsolete fields/labels/annotations that are non-functional
	// - malformed or invalid specifications that prevent successful handling of the submitted object,
	//   but are not rejected by validation for compatibility reasons
	//
	// Warnings should not be returned for fields which cannot be resolved by the caller.
	// For example, do not warn about spec fields in a subresource creation request.
	WarningsOnCreate(ctx context.Context, obj runtime.Object) []string
	// Canonicalize allows an object to be mutated into a canonical form. This
	// ensures that code that operates on these objects can rely on the common
	// form for things like comparison.  Canonicalize is invoked after
	// validation has succeeded but before the object has been persisted.
	// This method may mutate the object. Often implemented as a type check or
	// empty method.
	Canonicalize(obj runtime.Object)
}

// BeforeCreate ensures that common operations for all resources are performed on creation. It only returns
// errors that can be converted to api.Status. It invokes PrepareForCreate, then GenerateName, then Validate.
// It returns nil if the object should be created.
func BeforeCreate(strategy RESTCreateStrategy, ctx context.Context, obj runtime.Object) error {
	objectMeta, kind, kerr := objectMetaAndKind(strategy, obj)
	if kerr != nil {
		return kerr
	}

<<<<<<< HEAD
	// ensure namespace on the object is correct, or error if a conflicting namespace was set in the object
	requestNamespace, ok := genericapirequest.NamespaceFrom(ctx)
	if !ok {
		return errors.NewInternalError(fmt.Errorf("no namespace information found in request context"))
	}
=======
	// ensure that system-critical metadata has been populated
	if !metav1.HasObjectMetaSystemFieldValues(objectMeta) {
		return errors.NewInternalError(fmt.Errorf("system metadata was not initialized"))
	}

	// ensure namespace on the object is correct, or error if a conflicting namespace was set in the object
	requestNamespace, ok := genericapirequest.NamespaceFrom(ctx)
	if !ok {
		return errors.NewInternalError(fmt.Errorf("no namespace information found in request context"))
	}
>>>>>>> d2b22ad6
	if err := EnsureObjectNamespaceMatchesRequestNamespace(ExpectedNamespaceForScope(requestNamespace, strategy.NamespaceScoped()), objectMeta); err != nil {
		return err
	}

<<<<<<< HEAD
	objectMeta.SetDeletionTimestamp(nil)
	objectMeta.SetDeletionGracePeriodSeconds(nil)
=======
>>>>>>> d2b22ad6
	strategy.PrepareForCreate(ctx, obj)

	if len(objectMeta.GetGenerateName()) > 0 && len(objectMeta.GetName()) == 0 {
		objectMeta.SetName(strategy.GenerateName(objectMeta.GetGenerateName()))
	}

	// Ensure managedFields is not set unless the feature is enabled
	if !utilfeature.DefaultFeatureGate.Enabled(features.ServerSideApply) {
		objectMeta.SetManagedFields(nil)
	}

<<<<<<< HEAD
	// ZZZ_DeprecatedClusterName is ignored and should not be saved
	if len(objectMeta.GetZZZ_DeprecatedClusterName()) > 0 {
		objectMeta.SetZZZ_DeprecatedClusterName("")
		warning.AddWarning(ctx, "", "metadata.clusterName was specified. This field is not preserved and will be removed from the schema in 1.25")
	}

=======
>>>>>>> d2b22ad6
	if errs := strategy.Validate(ctx, obj); len(errs) > 0 {
		return errors.NewInvalid(kind.GroupKind(), objectMeta.GetName(), errs)
	}

	// Custom validation (including name validation) passed
	// Now run common validation on object meta
	// Do this *after* custom validation so that specific error messages are shown whenever possible
	if errs := genericvalidation.ValidateObjectMetaAccessor(objectMeta, strategy.NamespaceScoped(), path.ValidatePathSegmentName, field.NewPath("metadata")); len(errs) > 0 {
		return errors.NewInvalid(kind.GroupKind(), objectMeta.GetName(), errs)
	}

	for _, w := range strategy.WarningsOnCreate(ctx, obj) {
		warning.AddWarning(ctx, "", w)
	}

	strategy.Canonicalize(obj)

	return nil
}

// CheckGeneratedNameError checks whether an error that occurred creating a resource is due
// to generation being unable to pick a valid name.
func CheckGeneratedNameError(ctx context.Context, strategy RESTCreateStrategy, err error, obj runtime.Object) error {
	if !errors.IsAlreadyExists(err) {
		return err
	}

	objectMeta, gvk, kerr := objectMetaAndKind(strategy, obj)
	if kerr != nil {
		return kerr
	}

	if len(objectMeta.GetGenerateName()) == 0 {
		// If we don't have a generated name, return the original error (AlreadyExists).
		// When we're here, the user picked a name that is causing a conflict.
		return err
	}

	// Get the group resource information from the context, if populated.
	gr := schema.GroupResource{}
	if requestInfo, found := genericapirequest.RequestInfoFrom(ctx); found {
		gr = schema.GroupResource{Group: gvk.Group, Resource: requestInfo.Resource}
	}

	// If we have a name and generated name, the server picked a name
	// that already exists.
	return errors.NewGenerateNameConflict(gr, objectMeta.GetName(), 1)
}

// objectMetaAndKind retrieves kind and ObjectMeta from a runtime object, or returns an error.
func objectMetaAndKind(typer runtime.ObjectTyper, obj runtime.Object) (metav1.Object, schema.GroupVersionKind, error) {
	objectMeta, err := meta.Accessor(obj)
	if err != nil {
		return nil, schema.GroupVersionKind{}, errors.NewInternalError(err)
	}
	kinds, _, err := typer.ObjectKinds(obj)
	if err != nil {
		return nil, schema.GroupVersionKind{}, errors.NewInternalError(err)
	}
	return objectMeta, kinds[0], nil
}

// NamespaceScopedStrategy has a method to tell if the object must be in a namespace.
type NamespaceScopedStrategy interface {
	// NamespaceScoped returns if the object must be in a namespace.
	NamespaceScoped() bool
}

// AdmissionToValidateObjectFunc converts validating admission to a rest validate object func
func AdmissionToValidateObjectFunc(admit admission.Interface, staticAttributes admission.Attributes, o admission.ObjectInterfaces) ValidateObjectFunc {
	validatingAdmission, ok := admit.(admission.ValidationInterface)
	if !ok {
		return func(ctx context.Context, obj runtime.Object) error { return nil }
	}
	return func(ctx context.Context, obj runtime.Object) error {
		name := staticAttributes.GetName()
		// in case the generated name is populated
		if len(name) == 0 {
			if metadata, err := meta.Accessor(obj); err == nil {
				name = metadata.GetName()
			}
		}

		finalAttributes := admission.NewAttributesRecord(
			obj,
			staticAttributes.GetOldObject(),
			staticAttributes.GetKind(),
			staticAttributes.GetNamespace(),
			name,
			staticAttributes.GetResource(),
			staticAttributes.GetSubresource(),
			staticAttributes.GetOperation(),
			staticAttributes.GetOperationOptions(),
			staticAttributes.IsDryRun(),
			staticAttributes.GetUserInfo(),
		)
		if !validatingAdmission.Handles(finalAttributes.GetOperation()) {
			return nil
		}
		return validatingAdmission.Validate(ctx, finalAttributes, o)
	}
}<|MERGE_RESOLUTION|>--- conflicted
+++ resolved
@@ -100,33 +100,20 @@
 		return kerr
 	}
 
-<<<<<<< HEAD
+	// ensure that system-critical metadata has been populated
+	if !metav1.HasObjectMetaSystemFieldValues(objectMeta) {
+		return errors.NewInternalError(fmt.Errorf("system metadata was not initialized"))
+	}
+
 	// ensure namespace on the object is correct, or error if a conflicting namespace was set in the object
 	requestNamespace, ok := genericapirequest.NamespaceFrom(ctx)
 	if !ok {
 		return errors.NewInternalError(fmt.Errorf("no namespace information found in request context"))
 	}
-=======
-	// ensure that system-critical metadata has been populated
-	if !metav1.HasObjectMetaSystemFieldValues(objectMeta) {
-		return errors.NewInternalError(fmt.Errorf("system metadata was not initialized"))
-	}
-
-	// ensure namespace on the object is correct, or error if a conflicting namespace was set in the object
-	requestNamespace, ok := genericapirequest.NamespaceFrom(ctx)
-	if !ok {
-		return errors.NewInternalError(fmt.Errorf("no namespace information found in request context"))
-	}
->>>>>>> d2b22ad6
 	if err := EnsureObjectNamespaceMatchesRequestNamespace(ExpectedNamespaceForScope(requestNamespace, strategy.NamespaceScoped()), objectMeta); err != nil {
 		return err
 	}
 
-<<<<<<< HEAD
-	objectMeta.SetDeletionTimestamp(nil)
-	objectMeta.SetDeletionGracePeriodSeconds(nil)
-=======
->>>>>>> d2b22ad6
 	strategy.PrepareForCreate(ctx, obj)
 
 	if len(objectMeta.GetGenerateName()) > 0 && len(objectMeta.GetName()) == 0 {
@@ -138,15 +125,6 @@
 		objectMeta.SetManagedFields(nil)
 	}
 
-<<<<<<< HEAD
-	// ZZZ_DeprecatedClusterName is ignored and should not be saved
-	if len(objectMeta.GetZZZ_DeprecatedClusterName()) > 0 {
-		objectMeta.SetZZZ_DeprecatedClusterName("")
-		warning.AddWarning(ctx, "", "metadata.clusterName was specified. This field is not preserved and will be removed from the schema in 1.25")
-	}
-
-=======
->>>>>>> d2b22ad6
 	if errs := strategy.Validate(ctx, obj); len(errs) > 0 {
 		return errors.NewInvalid(kind.GroupKind(), objectMeta.GetName(), errs)
 	}
