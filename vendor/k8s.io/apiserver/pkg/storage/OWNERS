# See the OWNERS docs at https://go.k8s.io/owners

approvers:
  - lavalamp
  - liggitt
  - wojtek-t
reviewers:
  - lavalamp
  - smarterclayton
  - wojtek-t
  - deads2k
  - caesarxuchao
  - mikedanese
  - liggitt
  - ncdc
  - ingvagabund
  - enj
<<<<<<< HEAD
=======
  - stevekuznetsov
>>>>>>> d2b22ad6
emeritus_approvers:
  - xiang90
  - timothysc<|MERGE_RESOLUTION|>--- conflicted
+++ resolved
@@ -15,10 +15,7 @@
   - ncdc
   - ingvagabund
   - enj
-<<<<<<< HEAD
-=======
   - stevekuznetsov
->>>>>>> d2b22ad6
 emeritus_approvers:
   - xiang90
   - timothysc