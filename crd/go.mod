--- conflicted
+++ resolved
@@ -27,18 +27,6 @@
 	github.com/modern-go/concurrent v0.0.0-20180306012644-bacd9c7ef1dd // indirect
 	github.com/modern-go/reflect2 v1.0.2 // indirect
 	github.com/munnerz/goautoneg v0.0.0-20191010083416-a7dc8b61c822 // indirect
-<<<<<<< HEAD
-	github.com/onsi/ginkgo/v2 v2.9.2 // indirect
-	github.com/onsi/gomega v1.27.6 // indirect
-	github.com/pkg/errors v0.9.1 // indirect
-	golang.org/x/net v0.9.0 // indirect
-	golang.org/x/oauth2 v0.0.0-20220223155221-ee480838109b // indirect
-	golang.org/x/sys v0.7.0 // indirect
-	golang.org/x/term v0.7.0 // indirect
-	golang.org/x/text v0.9.0 // indirect
-	golang.org/x/time v0.0.0-20220210224613-90d013bbcef8 // indirect
-	golang.org/x/tools v0.8.0 // indirect
-=======
 	github.com/onsi/ginkgo/v2 v2.11.0 // indirect
 	github.com/onsi/gomega v1.27.10 // indirect
 	github.com/pkg/errors v0.9.1 // indirect
@@ -50,24 +38,16 @@
 	golang.org/x/text v0.12.0 // indirect
 	golang.org/x/time v0.3.0 // indirect
 	golang.org/x/tools v0.12.0 // indirect
->>>>>>> 41a7bc0e
 	google.golang.org/appengine v1.6.7 // indirect
 	google.golang.org/protobuf v1.30.0 // indirect
 	gopkg.in/inf.v0 v0.9.1 // indirect
 	gopkg.in/yaml.v2 v2.4.0 // indirect
 	gopkg.in/yaml.v3 v3.0.1 // indirect
-<<<<<<< HEAD
-	k8s.io/api v0.27.1 // indirect
-	k8s.io/klog/v2 v2.90.1 // indirect
-	k8s.io/kube-openapi v0.0.0-20230308215209-15aac26d736a // indirect
-	k8s.io/utils v0.0.0-20230209194617-a36077c30491 // indirect
-=======
 	k8s.io/api v0.28.0 // indirect
 	k8s.io/klog/v2 v2.100.1 // indirect
 	k8s.io/kube-openapi v0.0.0-20230717233707-2695361300d9 // indirect
 	k8s.io/utils v0.0.0-20230406110748-d93618cff8a2 // indirect
 	sigs.k8s.io/controller-tools v0.13.0 // indirect
->>>>>>> 41a7bc0e
 	sigs.k8s.io/json v0.0.0-20221116044647-bc3834ca7abd // indirect
 	sigs.k8s.io/structured-merge-diff/v4 v4.2.3 // indirect
 	sigs.k8s.io/yaml v1.3.0 // indirect
