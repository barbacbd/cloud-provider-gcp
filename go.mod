module k8s.io/cloud-provider-gcp

go 1.22.0

require (
	github.com/evanphx/json-patch v5.6.0+incompatible
	github.com/google/go-cmp v0.6.0
	github.com/google/go-tpm v0.3.2
	github.com/prometheus/client_golang v1.16.0
	github.com/spf13/cobra v1.8.0
	github.com/spf13/pflag v1.0.5
	github.com/stretchr/testify v1.8.4
	golang.org/x/oauth2 v0.13.0
	google.golang.org/api v0.151.0
	gopkg.in/gcfg.v1 v1.2.3
	gopkg.in/warnings.v0 v0.1.2
	k8s.io/api v0.30.0
	k8s.io/apimachinery v0.30.0
	k8s.io/apiserver v0.30.0
	k8s.io/client-go v0.30.0
	k8s.io/code-generator v0.30.0
	k8s.io/component-base v0.30.0
	k8s.io/component-helpers v0.30.0
	k8s.io/controller-manager v0.30.0
	k8s.io/klog/v2 v2.120.1
	k8s.io/kube-controller-manager v0.30.0
	k8s.io/kubelet v0.30.0
	k8s.io/metrics v0.30.0
	k8s.io/utils v0.0.0-20230726121419-3b25d923346b
	sigs.k8s.io/controller-tools v0.14.0
)

require (
	cloud.google.com/go/compute/metadata v0.2.3
	github.com/hashicorp/go-multierror v1.1.1
	github.com/natefinch/atomic v1.0.1
	k8s.io/cloud-provider v0.30.0
	k8s.io/cloud-provider-gcp/crd v0.0.0-20240516180109-1f529adb1422
	k8s.io/cloud-provider-gcp/providers v0.0.0-00010101000000-000000000000
	k8s.io/kubernetes v1.30.0
)

require (
	cloud.google.com/go/compute v1.23.1 // indirect
	github.com/antlr/antlr4/runtime/Go/antlr/v4 v4.0.0-20230305170008-8188dc5388df // indirect
	github.com/asaskevich/govalidator v0.0.0-20190424111038-f61b66f89f4a // indirect
	github.com/distribution/reference v0.5.0 // indirect
	github.com/google/gnostic-models v0.6.8 // indirect
	github.com/google/s2a-go v0.1.7 // indirect
	github.com/googleapis/enterprise-certificate-proxy v0.3.2 // indirect
	github.com/hashicorp/errwrap v1.0.0 // indirect
	golang.org/x/exp v0.0.0-20220722155223-a9213eeb770e // indirect
	google.golang.org/genproto/googleapis/api v0.0.0-20231016165738-49dd2c1f3d0b // indirect
	google.golang.org/genproto/googleapis/rpc v0.0.0-20231030173426-d783a09b4405 // indirect
	k8s.io/gengo/v2 v2.0.0-20240228010128-51d4e06bde70 // indirect
	sigs.k8s.io/apiserver-network-proxy/konnectivity-client v0.29.0 // indirect
)

require (
	github.com/Azure/go-ansiterm v0.0.0-20210617225240-d185dfc1b5a1 // indirect
	github.com/GoogleCloudPlatform/k8s-cloud-provider v1.25.0
	github.com/NYTimes/gziphandler v1.1.1 // indirect
	github.com/beorn7/perks v1.0.1 // indirect
	github.com/blang/semver/v4 v4.0.0 // indirect
	github.com/cenkalti/backoff/v4 v4.2.1 // indirect
	github.com/cespare/xxhash/v2 v2.2.0 // indirect
	github.com/coreos/go-semver v0.3.1 // indirect
	github.com/coreos/go-systemd/v22 v22.5.0 // indirect
	github.com/davecgh/go-spew v1.1.1 // indirect
	github.com/emicklei/go-restful/v3 v3.11.0 // indirect
	github.com/fatih/color v1.16.0 // indirect
	github.com/felixge/httpsnoop v1.0.3 // indirect
	github.com/fsnotify/fsnotify v1.7.0 // indirect
	github.com/go-logr/logr v1.4.1 // indirect
	github.com/go-logr/stdr v1.2.2 // indirect
	github.com/go-openapi/jsonpointer v0.19.6 // indirect
	github.com/go-openapi/jsonreference v0.20.2 // indirect
	github.com/go-openapi/swag v0.22.3 // indirect
	github.com/gobuffalo/flect v1.0.2 // indirect
	github.com/gogo/protobuf v1.3.2 // indirect
	github.com/golang/groupcache v0.0.0-20210331224755-41bb18bfe9da // indirect
	github.com/golang/protobuf v1.5.4 // indirect
	github.com/google/cel-go v0.17.8 // indirect
	github.com/google/gofuzz v1.2.0 // indirect
	github.com/google/uuid v1.4.0
	github.com/googleapis/gax-go/v2 v2.12.0 // indirect
	github.com/grpc-ecosystem/go-grpc-prometheus v1.2.0 // indirect
	github.com/grpc-ecosystem/grpc-gateway/v2 v2.16.0 // indirect
	github.com/imdario/mergo v0.3.11 // indirect
	github.com/inconshreveable/mousetrap v1.1.0 // indirect
	github.com/josharian/intern v1.0.0 // indirect
	github.com/json-iterator/go v1.1.12 // indirect
	github.com/mailru/easyjson v0.7.7 // indirect
	github.com/mattn/go-colorable v0.1.13 // indirect
	github.com/mattn/go-isatty v0.0.20 // indirect
	github.com/matttproud/golang_protobuf_extensions v1.0.4 // indirect
	github.com/moby/term v0.0.0-20221205130635-1aeaba878587 // indirect
	github.com/modern-go/concurrent v0.0.0-20180306012644-bacd9c7ef1dd // indirect
	github.com/modern-go/reflect2 v1.0.2 // indirect
	github.com/munnerz/goautoneg v0.0.0-20191010083416-a7dc8b61c822 // indirect
	github.com/onsi/gomega v1.31.0
	github.com/opencontainers/go-digest v1.0.0 // indirect
	github.com/pkg/errors v0.9.1 // indirect
	github.com/pmezard/go-difflib v1.0.0 // indirect
	github.com/prometheus/client_model v0.4.0 // indirect
	github.com/prometheus/common v0.44.0 // indirect
	github.com/prometheus/procfs v0.10.1 // indirect
	github.com/stoewer/go-strcase v1.2.0 // indirect
	go.etcd.io/etcd/api/v3 v3.5.10 // indirect
	go.etcd.io/etcd/client/pkg/v3 v3.5.10 // indirect
	go.etcd.io/etcd/client/v3 v3.5.10 // indirect
	go.opencensus.io v0.24.0 // indirect
	go.opentelemetry.io/contrib/instrumentation/google.golang.org/grpc/otelgrpc v0.42.0 // indirect
	go.opentelemetry.io/contrib/instrumentation/net/http/otelhttp v0.44.0 // indirect
	go.opentelemetry.io/otel v1.19.0 // indirect
	go.opentelemetry.io/otel/exporters/otlp/otlptrace v1.19.0 // indirect
	go.opentelemetry.io/otel/exporters/otlp/otlptrace/otlptracegrpc v1.19.0 // indirect
	go.opentelemetry.io/otel/metric v1.19.0 // indirect
	go.opentelemetry.io/otel/sdk v1.19.0 // indirect
	go.opentelemetry.io/otel/trace v1.19.0 // indirect
	go.opentelemetry.io/proto/otlp v1.0.0 // indirect
	go.uber.org/multierr v1.11.0 // indirect
	go.uber.org/zap v1.26.0 // indirect
	golang.org/x/crypto v0.21.0 // indirect
	golang.org/x/mod v0.15.0 // indirect
	golang.org/x/net v0.23.0 // indirect
	golang.org/x/sync v0.6.0
	golang.org/x/sys v0.18.0 // indirect
	golang.org/x/term v0.18.0 // indirect
	golang.org/x/text v0.14.0 // indirect
	golang.org/x/time v0.3.0 // indirect
	golang.org/x/tools v0.18.0 // indirect
	google.golang.org/appengine v1.6.7 // indirect
	google.golang.org/genproto v0.0.0-20231016165738-49dd2c1f3d0b // indirect
	google.golang.org/grpc v1.59.0 // indirect
<<<<<<< HEAD
	google.golang.org/protobuf v1.34.1 // indirect
=======
	google.golang.org/protobuf v1.33.0 // indirect
>>>>>>> 856e1240
	gopkg.in/inf.v0 v0.9.1 // indirect
	gopkg.in/natefinch/lumberjack.v2 v2.2.1 // indirect
	gopkg.in/yaml.v2 v2.4.0 // indirect
	gopkg.in/yaml.v3 v3.0.1 // indirect
	k8s.io/apiextensions-apiserver v0.30.0 // indirect
	k8s.io/kms v0.30.0 // indirect
	k8s.io/kube-openapi v0.0.0-20240228011516-70dd3763d340 // indirect
	sigs.k8s.io/json v0.0.0-20221116044647-bc3834ca7abd // indirect
	sigs.k8s.io/structured-merge-diff/v4 v4.4.1 // indirect
	sigs.k8s.io/yaml v1.4.0 // indirect
)

replace (
	golang.org/x/net => golang.org/x/net v0.17.0
	k8s.io/api => k8s.io/api v0.30.0
	k8s.io/apiextensions-apiserver => k8s.io/apiextensions-apiserver v0.30.0
	k8s.io/apimachinery => k8s.io/apimachinery v0.30.0
	k8s.io/apiserver => k8s.io/apiserver v0.30.0
	k8s.io/cli-runtime => k8s.io/cli-runtime v0.30.0
	k8s.io/client-go => k8s.io/client-go v0.30.0
	k8s.io/cloud-provider => k8s.io/cloud-provider v0.30.0

	k8s.io/cloud-provider-gcp/providers => ./providers
	k8s.io/cluster-bootstrap => k8s.io/cluster-bootstrap v0.30.0
	k8s.io/code-generator => k8s.io/code-generator v0.30.0
	k8s.io/component-base => k8s.io/component-base v0.30.0
	k8s.io/component-helpers => k8s.io/component-helpers v0.30.0
	k8s.io/controller-manager => k8s.io/controller-manager v0.30.0
	k8s.io/cri-api => k8s.io/cri-api v0.30.0
	k8s.io/csi-translation-lib => k8s.io/csi-translation-lib v0.30.0
	k8s.io/kube-aggregator => k8s.io/kube-aggregator v0.30.0
	k8s.io/kube-controller-manager => k8s.io/kube-controller-manager v0.30.0
	k8s.io/kube-proxy => k8s.io/kube-proxy v0.30.0
	k8s.io/kube-scheduler => k8s.io/kube-scheduler v0.30.0
	k8s.io/kubectl => k8s.io/kubectl v0.30.0
	k8s.io/kubelet => k8s.io/kubelet v0.30.0
	k8s.io/legacy-cloud-providers => k8s.io/legacy-cloud-providers v0.30.0
	k8s.io/metrics => k8s.io/metrics v0.30.0
	k8s.io/mount-utils => k8s.io/mount-utils v0.30.0
	k8s.io/pod-security-admission => k8s.io/pod-security-admission v0.30.0
	k8s.io/sample-apiserver => k8s.io/sample-apiserver v0.30.0
)<|MERGE_RESOLUTION|>--- conflicted
+++ resolved
@@ -133,11 +133,7 @@
 	google.golang.org/appengine v1.6.7 // indirect
 	google.golang.org/genproto v0.0.0-20231016165738-49dd2c1f3d0b // indirect
 	google.golang.org/grpc v1.59.0 // indirect
-<<<<<<< HEAD
-	google.golang.org/protobuf v1.34.1 // indirect
-=======
 	google.golang.org/protobuf v1.33.0 // indirect
->>>>>>> 856e1240
 	gopkg.in/inf.v0 v0.9.1 // indirect
 	gopkg.in/natefinch/lumberjack.v2 v2.2.1 // indirect
 	gopkg.in/yaml.v2 v2.4.0 // indirect
